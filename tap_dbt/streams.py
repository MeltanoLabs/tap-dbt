--- conflicted
+++ resolved
@@ -110,12 +110,8 @@
         params = super().get_url_params(context, next_page_token)
 
         if self.get_starting_timestamp(context):
-<<<<<<< HEAD
             # Precede replication key with minus to reverse sort
             params["order_by"] = f"-{self.replication_key}"
-=======
-            params["order_by"] = "-{}".format(self.replication_key)
->>>>>>> 27a3ebd3
 
         return params
 
